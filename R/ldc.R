--- conflicted
+++ resolved
@@ -243,16 +243,11 @@
     # them with the unicode reference %26
     keys_vector_original <- keys_vector
     keys_vector <- gsub(x = keys_vector,
-<<<<<<< HEAD
                  pattern = "[&]",
                  replacement = "%26")
     keys_vector <- gsub(x = keys_vector,
                         pattern = " ",
                         replacement = "%20")
-=======
-                        pattern = "[&]",
-                        replacement = "%26")
->>>>>>> 766440e5
     
     if (verbose & !identical(keys_vector_original, keys_vector)) {
       warning("Some keys provided contained illegal characters and have been sanitized. All available data should still be retrieved for all provided keys.")
@@ -317,174 +312,6 @@
   
   # Use the queries to snag data
   # This produces a list of results where each index in the list contains the
-<<<<<<< HEAD
-  # results of one query
-  data_list <- lapply(X = queries,
-                      data_type = data_type,
-                      timeout = timeout,
-                      take = take,
-                      user_agent = user_agent,
-                      verbose = verbose,
-                      FUN = function(X, data_type, take, timeout, user_agent, verbose){
-                        
-                        # We handle things differently if the data type is header
-                        # because the header table doesn't have an rid variable
-                        # and we can't use take or cursor options without that
-                        
-                        if (data_type == "header" | is.null(take)) {
-                          if (verbose) {
-                            message("Attempting to query LDC with:")
-                            message(X)
-                          }
-                          
-                          # Full query response
-                          response <- httr::GET(X,
-                                                config = list(httr::timeout(timeout),
-                                                              httr::user_agent(user_agent)))
-                          
-                          # What if there's an error????
-                          if (httr::http_error(response)) {
-                            if (response$status_code == 500) {
-                              stop(paste0("Query failed with status ",
-                                          response$status_code,
-                                          " which may be due to a very large number of records returned or attempting to query using a variable that doesn't occur in the requested data table. Consider setting the take argument to 10000 or less and consult https://api.landscapedatacommons.org/api-docs to see which variables are in which tables."))
-                            } else {
-                              stop(paste0("Query failed with status ",
-                                          response$status_code))
-                            }
-                          }
-                          
-                          # Grab only the data portion
-                          response_content <- response[["content"]]
-                          # Convert from raw to character
-                          content_character <- rawToChar(response_content)
-                          # Convert from character to data frame
-                          content_df <- jsonlite::fromJSON(content_character)
-                          
-                          content_df
-                        } else {
-                          # OKAY! So handling using take and cursor options for
-                          # anything non-header
-                          # The first query needs to not specify the cursor position
-                          # and then after that we'll keep trying with the last
-                          # rid value + 1 as the cursor until we get an empty
-                          # response
-                          if (verbose) {
-                            message(paste0("Retrieving records in chunks of ", take))
-                          }
-                          
-                          if (grepl(X, pattern = "?")) {
-                            query <- paste0(X, "&take=", take)
-                          } else {
-                            query <- paste0(X, "?take=", take)
-                          }
-                          
-                          
-                          if (verbose) {
-                            message("Attempting to query LDC with:")
-                            message(query)
-                          }
-                          
-                          # Full query response
-                          response <- httr::GET(query,
-                                                config = list(httr::timeout(timeout),
-                                                              httr::user_agent(user_agent)))
-                          
-                          # What if there's an error????
-                          if (httr::http_error(response)) {
-                            if (response$status_code == 500) {
-                              stop(paste0("Query failed with status ",
-                                          response$status_code,
-                                          " which may be due to a very large number of records returned or attempting to query using a variable that doesn't occur in the requested data table. Consider setting the take argument to 10000 or less and consult https://api.landscapedatacommons.org/api-docs to see which variables are in which tables."))
-                            } else {
-                              stop(paste0("Query failed with status ",
-                                          response$status_code))
-                            }
-                          }
-                          
-                          # Grab only the data portion
-                          response_content <- response[["content"]]
-                          # Convert from raw to character
-                          content_character <- rawToChar(response_content)
-                          # Convert from character to data frame
-                          current_content_df <- jsonlite::fromJSON(content_character)
-                          
-                          content_df_list <- list(current_content_df)
-                          
-                          # Here's where we start iterating as long as we're still
-                          # getting data
-                          # So while the last returned response wasn't empty,
-                          # keep requesting the next response where the cursor
-                          # is set to the rid following the the highest rid in
-                          # the last chunk
-                          while (length(content_df_list[[length(content_df_list)]]) > 0) {
-                            # And to avoid flooding the API server with requests,
-                            # we'll put in a delay here.
-                            # This gets the current time then spins its wheels,
-                            # checking repeatedly to see if enough time has
-                            # elapsed, at which point it moves on
-                            start_time <- microbenchmark::get_nanotime()
-                            repeat {
-                              current_time <- microbenchmark::get_nanotime()
-                              elapsed_time <- current_time - start_time
-                              if (elapsed_time > delay) {
-                                break
-                              }
-                            }
-                            
-                            
-                            last_rid <- max(content_df_list[[length(content_df_list)]][["rid"]])
-                            
-                            query <- paste0(X, "&take=", take, "&cursor=", last_rid)
-                            
-                            if (verbose) {
-                              message("Attempting to query LDC with:")
-                              message(query)
-                            }
-                            
-                            # Full query response
-                            response <- httr::GET(query,
-                                                  config = list(httr::timeout(timeout),
-                                                                httr::user_agent(user_agent)))
-                            
-                            # What if there's an error????
-                            if (httr::http_error(response)) {
-                              stop(paste0("Query failed with status ",
-                                          response$status_code))
-                            }
-                            
-                            # Grab only the data portion
-                            response_content <- response[["content"]]
-                            # Convert from raw to character
-                            content_character <- rawToChar(response_content)
-                            # Convert from character to data frame
-                            current_content_df <- jsonlite::fromJSON(content_character)
-                            
-                            # Bind that onto the end of the list
-                            # The data are wrapped in list() so that it gets added
-                            # as a data frame instead of as a vector for each variable
-                            content_df_list <- c(content_df_list, list(current_content_df))
-                          }
-                          content_df <- do.call(rbind,
-                                                content_df_list)
-                          
-                          # And another delay for between individual queries
-                          # that were generated by the key chunking instead of
-                          # by take
-                          start_time <- microbenchmark::get_nanotime()
-                          repeat {
-                            current_time <- microbenchmark::get_nanotime()
-                            elapsed_time <- current_time - start_time
-                            if (elapsed_time > delay) {
-                              break
-                            }
-                          }
-                          
-                          content_df
-                        }
-                        
-                      })
-=======
   # results of one query.
   # It uses a loop instead of a lapply() so that we can check if the token has
   # expired each time we use it.
@@ -713,7 +540,6 @@
     data_list <- c(data_list, list(content_df))
   }
   
->>>>>>> 766440e5
   
   # Combine all the results of the queries
   data <- do.call(rbind,
