# Requires:
# stringr
# httr
# jsonlite
# dplyr

#' Fetch EDIT data 
#' @description Fetch EDIT data
#' @param mlra Character string, vector of character strings, or in rare 
#' instances NULL. The Major Land Resource Area (MLRA) or MLRAs to query. Only 
#' records from these MLRAs will be returned. Exact MLRA codes are required, to 
#' see a list of all MLRAs and ecological sites use fetch_mlra_codes().
#' @param data_type Restricted character string. The shorthand name of the type 
#' of data to retrieve. Must be one of: 'mlra', 'ecosites', 'climate', 
#' 'landforms', physiography interval', 'physiography nominal', 'physiography 
#' ordinal', annual production', 'overstory', 'understory', 'rangeland', 
#' 'surface cover', parent material', 'soil interval', 'soil nominal', 'soil 
#' ordinal', soil profile', 'texture', 'state narratives', or 'transition 
#' narratives'.
#' 
#' For information on what these tables contain, see 
#' https://edit.jornada.nmsu.edu/resources/esd, under tab-delimited data.
#' @param tall Optional logical. The function will output tall/long data if 
#' \code{TRUE}, otherwise data will be in wide format. Defaults to \code{TRUE}. 
#' @param keys Optional character vector. A character vector of all the values 
#' to search for in \code{key_type}. The returned data will consist only of 
#' records where \code{key_type} contained one of the key values, but there may 
#' be keys that return no records. If \code{NULL} then the entire table will be 
#' returned. Defaults to \code{NULL}.
#' @param key_type Optional character string. Variable to query using 
#' \code{keys}. Must be of of: 'precipitation', 'frost free days', 'elevation', 
#' 'slope', 'landform', 'parent material origin', 'parent material kind', or 
#' 'surface texture.' Defaults to \code{NULL}.
#' @param key_chunk_size Optional numeric. The number of keys to send in a 
#' single query. Very long queries fail, so the keys may be chunked into smaller 
#' queries with the results of all the queries being combined into a single 
#' output. Defaults to \code{100}.
#' @param timeout Optional numeric. The number of seconds to wait for a 
#' nonresponse from the API before considering the query to have failed. 
#' Defaults to \code{60}.
#' @param delay Optional numeric. The number of milliseconds to wait between 
#' API queries. Querying too quickly can crash an API or get you locked out, so 
#' adjust this as needed. Defaults to \code{500}.
#' @param path_unparsable_data Optional character string. Because delimiters are 
#' sometimes present in narrative data, data from certain ecological sites are 
#' not parsable, and must be excluded from function output. If provided, then 
#' the function will save unparsable data to a folder specified here. Defaults 
#' to \code{NULL}, meaning unparsable data is not saved. 
#' @param verbose Optional logical. If \code{TRUE} then the function will report 
#' additional diagnostic messages as it executes. Defaults to \code{FALSE}.

#' @returns A data frame with the requested EDIT data. 
#' 
#' @examples 
#' # To retrieve ecological sites from MLRA 039X 
#' fetch_edit(mlra = "042B", data_type = "ecosites")
#' # To retrieve ecological sites from MLRAs 039X and 040X
#' fetch_edit(mlra = c("042B", "042C"), data_type = "ecosites")
#' # To retrieve climatic feature descriptions from all ecological sites in 
#' # MLRAs 042V and 042C
#' fetch_edit(mlra = c("042B", "042C"), data_type = "climate")
#' # To retrieve climatic feature descriptions from ecological sites that exist 
#' # with slope between 15 and 30%, from MLRAs 042B and 042C
#' # Note: this includes all sites where the key variable range overlaps with the given 
#' # range. For example this will return sites with slope range 10-30%.
#' fetch_edit(mlra = c("042B", "042C"), data_type = "climate", keys = "5:15", key_type = "slope")
#' # Data defaults ot a tall format. To retrieve wide climate data from MLRAs 
#' # 042B and 042C with slope range 5-15%
#' fetch_edit(mlra = c("042B", "042C"), data_type = "climate", keys = "5:15", key_type = "slope", tall = FALSE)
#' # MLRA codes must be exact. To see all MLRA codes and names
#' fetch_mlra_codes()
#' 
#' @rdname fetch_edit
#' @export fetch_edit

fetch_edit <- function(mlra,
                       data_type,
                       tall = TRUE,
                       keys = NULL,
                       key_type = NULL,
                       key_chunk_size = 100,
                       timeout = 60,
                       delay = 500,
                       verbose = FALSE,
                       path_unparsable_data = NULL){
  
  user_agent <- "http://github.com/Landscape-Data-Commons/trex"
  
  # Check data_type
  valid_tables <- data.frame(data_type = c("mlra",
                                           "ecosites",
                                           "climate",
                                           "landforms",
                                           "physiography interval",
                                           "physiography nominal",
                                           "physiography ordinal",
                                           "annual production",
                                           "overstory",
                                           "understory",
                                           "rangeland",
                                           "surface cover",
                                           "parent material",
                                           "soil interval",
                                           "soil nominal", 
                                           "soil ordinal",
                                           "soil profile",
                                           "texture",
                                           "state narratives",
                                           "transition narratives"),
                             table_name = c(NA,
                                            "class-list",
                                            "climatic-features",
                                            "landforms",
                                            "physiographic-interval-properties",
                                            "physiographic-nominal-properties",
                                            "physiographic-ordinal-properties",
                                            "annual-production",
                                            "forest-overstory",
                                            "forest-understory",
                                            "rangeland-plant-composition",
                                            "soil-surface-cover",
                                            "soil-parent-material",
                                            "soil-interval-properties",
                                            "soil-nominal-properties", 
                                            "soil-ordinal-properties",
                                            "soil-profile-properties",
                                            "soil-surface-textures",
                                            "model-state-narratives",
                                            "model-transition-narratives"
                             ))
  
  if (!(data_type %in% valid_tables$data_type)) {
    stop(paste0("data_type must be one of the following character strings: ",
                paste(valid_tables$data_type,
                      collapse = ", "),
                "."))
  }
  
  current_table <- valid_tables[["table_name"]][valid_tables$data_type == data_type]
  
  # Check MLRA
  if(is.null(mlra) & data_type != "mlra"){
    stop("MLRA is required. To see a list of all MLRAs, use mlra = NULL and data_type = 'mlra', or the convenience function fetch_mlra()")
  }
  
  # Check input classes
  if (!(class(keys) %in% c("character", "NULL"))) {
    stop("keys must be a character string or vector of character strings or NULL.")
  }
  
  if (!(class(mlra) %in% c("character", "NULL"))) {
    stop("key_type must be a character string or NULL.")
  }
  
  if (!is.null(keys) & is.null(key_type)) {
    stop("Must provide key_type when providing keys")
  }
  
  # Check key_type
  valid_key_types <- data.frame(key_name = c("precipitation",
                                             "frost free days",
                                             "elevation",
                                             "slope",
                                             "landform",
                                             "parent material origin",
                                             "parent material kind",
                                             "surface texture"),
                                key_type = c("precipitation",
                                             "frostFreeDays",
                                             "elevation",
                                             "slope",
                                             "landform",
                                             "parentMaterialOrigin",
                                             "parentMaterialKind",
                                             "surfaceTexture"),
                                table_name = c("climatic-features",
                                               "climatic-features",
                                               "physiographic-interval-properties",
                                               "physiographic-interval-properties",
                                               "landforms",
                                               "soil-parent-material",
                                               "soil-parent-material",
                                               "soil-surface-textures"
                                ))
  
  if(!is.null(key_type)){
    if (!(key_type %in% valid_key_types$key_name)){
      stop(paste0("key_type must be one of the following character strings: ",
                  paste(valid_key_types$key_name,
                        collapse = ", "),
                  "."))
    } else {
      key_table <- valid_key_types[["table_name"]][valid_key_types$key_name == key_type]
      
      # Reclassify key_type out of the reader-friendly format into the api format
      key_type <- valid_key_types[["key_type"]][valid_key_types$key_name == key_type]
    }
  }
  
  # Convert delay to nanoseconds
  if (delay < 0) {
    stop("delay must be a positive numeric value.")
  } else {
    # Convert the value from milliseconds to nanoseconds because we'll be using
    # microbenchmark::get_nanotime() which returns the current time in nanoseconds
    delay <- delay * 10^6
  }
  
  # If data_type is mlra and no mlra is provided, fetch all ecosites 
  if(data_type == "mlra" & is.null(mlra)){
    base_url <- "https://edit.jornada.nmsu.edu/services/downloads/esd/geo-unit-list.txt"
    
  } else {
    ecosite_url <- paste0("https://edit.jornada.nmsu.edu/services/downloads/esd/",
                          mlra,
                          "/class-list.txt")
    
    base_url <- paste0("https://edit.jornada.nmsu.edu/services/downloads/esd/",
                       mlra,
                       "/", 
                       current_table,
                       ".txt")  
    
    if(!is.null(key_type)){
      keytable_url <- paste0("https://edit.jornada.nmsu.edu/services/downloads/esd/",
                             mlra,
                             "/", 
                             key_table,
                             ".txt")
    }
    
  }
  
  
  if(is.null(keys)) {
    # If there are no keys, grab the whole table
    if (!is.null(key_type)) {
      warning("No keys provided, ignoring key_type.")
    }
    queries <- base_url
    
  } else {
    # Change spaces in keys to %20
    keys <- gsub(" ", "%20", keys)
    
    # If there are keys, chunk them then build queries
    if (verbose) {
      message("Grouping keys into chunks for queries.")
    }
    keys_vector <- unlist(lapply(X = keys,
                                 FUN = function(X) {
                                   trimws(unlist(stringr::str_split(string = X,
                                                                    pattern = ",")))
                                 }))
    
    key_chunk_count <- ceiling(length(keys_vector) / key_chunk_size)
    
    keys_chunks <- sapply(X = 1:key_chunk_count,
                          keys_vector = keys_vector,
                          key_chunk_size = key_chunk_size,
                          key_count = length(keys_vector),
                          FUN = function(X, keys_vector, key_chunk_size, key_count) {
                            min_index <- max(c(1, (X - 1) * key_chunk_size + 1))
                            max_index <- min(c(key_count, X * key_chunk_size))
                            indices <- min_index:max_index
                            paste(keys_vector[indices],
                                  collapse = ",")
                          })
    
    if (verbose) {
      message("Building queries.")
    }
    
    queries <- base_url # Because all querying is done on the ecosite level, nothing more needs to happen
    queries_ecosites <- paste0(ecosite_url,
                               "?",
                               key_type,
                               "=",
                               keys_chunks)
    
    # Build the filtered data queries
    queries_filtervartable <- keytable_url
  } 
  
  # Run the queries
  data_list <- lapply(X = queries,
                      timeout = timeout,
                      user_agent = user_agent,
                      delay = delay,
                      verbose = verbose,
                      FUN = edit_query,
                      path_unparsable_data = path_unparsable_data)
  if(!is.null(keys)){
    ecosite_list <- lapply(X = queries_ecosites,
                           timeout = timeout,
                           user_agent = user_agent,
                           delay = delay,
                           verbose = verbose,
                           FUN = edit_query)
    
    filtervartable_list <- lapply(X = queries_filtervartable,
                                  timeout = timeout,
                                  user_agent = user_agent,
                                  delay = delay,
                                  verbose = verbose,
                                  FUN = edit_query)
    
    # Turn the list of data frames into one data frame
    results_ecosites <- dplyr::bind_rows(ecosite_list)
    # If there are keys, get necosites from the ecosite list. Otherwise from data_list
    necosites <- nrow(results_ecosites)
    
    # Get the filter variable table
    results_filtervar <- dplyr::bind_rows(filtervartable_list)
    
    if(nrow(results_filtervar) == 0) {
      stop("No data found with this MLRA, key, and key_type")
    }
    
    # Find the filtered data, and prepare it to join onto output
    if(key_type %in% c("slope", "elevation", "precipitation", "frostFreeDays")){
      
      if(!grepl(":", keys)){
        stop(paste0("Keys not recognized. For key_type = ", key_type, ", keys must be a colon-delimited tuple of minimum and maximum"))
      }
      
      if(key_type == "precipitation") key_type = "mean annual precipitation" 
      if(key_type == "frostFreeDays") key_type = "frost free days"
      rangemin <- as.numeric(strsplit(keys, split = ":")[[1]][1])
      rangemax <- as.numeric(strsplit(keys, split = ":")[[1]][2])
      
      results_filtervar$`Representative low` <- as.numeric(results_filtervar$`Representative low`)
      results_filtervar$`Representative high` <- as.numeric(results_filtervar$`Representative high`)
      
      filtervar_table <- results_filtervar[results_filtervar$Property == key_type &  
                                             ((results_filtervar$`Representative low` >= rangemin & results_filtervar$`Representative low` < rangemax &
                                                 !is.na(results_filtervar$`Representative low`)) | 
                                                (results_filtervar$`Representative high` <= rangemax & results_filtervar$`Representative high` > rangemin &
                                                   !is.na(results_filtervar$`Representative high`))),
                                           c("Ecological site ID", "Representative low", "Representative high")]
      
      colnames(filtervar_table)[2:3] <- paste0(colnames(filtervar_table)[2:3], "_", key_type)
      
    } else if(key_type %in% c("landform")){
      # Go from %20 back to space
      keys <- gsub("%20", " ", keys)
      keys <- strsplit(keys, "\\|")[[1]]
      
      filtervar_table <- results_filtervar[results_filtervar$Landform %in% keys, c("Ecological site ID", "Landform")]
    } else if(key_type %in% c("parentMaterialOrigin")){
      keys <- gsub("%20", " ", keys)
      keys <- strsplit(keys, "\\|")[[1]]
      
      filtervar_table <- results_filtervar[results_filtervar$Origin %in% keys, c("Ecological site ID", "Origin")]
    } else if(key_type %in% c("parentMaterialKind")){
      keys <- gsub("%20", " ", keys)
      keys <- strsplit(keys, "\\|")[[1]]
      
      filtervar_table <- results_filtervar[results_filtervar$Kind %in% keys, c("Ecological site ID", "Kind")]
    } else if(key_type %in% c("surfaceTexture")){
      keys <- gsub("%20", " ", keys)
      keys <- strsplit(keys, "\\|")[[1]]
      
      filtervar_table <- results_filtervar[results_filtervar$`Texture class` %in% keys, c("Ecological site ID", "Texture class")]
    }
    
    if(nrow(filtervar_table) == 0 & key_type %in% c("landform", "parentMaterialOrigin", "parentMaterialKind", "surfaceTexture") & verbose){
      message("No data found with this key and key_type. The keys present in these ecological sites are:")
      if(key_type == "landform"){
        message(paste(collapse = ", ", unique(results_filtervar$Landform)))
      } else if(key_type == "parentMaterialOrigin"){
        message(paste(collapse = ", ", unique(results_filtervar$Origin)))
      } else if(key_type == "parentMaterialKind"){
        message(paste(collapse = ", ", unique(results_filtervar$Kind)))
      } else if(key_type == "surfaceTexture"){
        message(paste(collapse = ", ", unique(results_filtervar$`Texture class`)))
      }
    }
    
  } else {
    necosites <- sum(sapply(data_list, length)) # this is not strictly the number of ecosites, but it works
  }
  
  # If no data is present, stop the function
  if(necosites == 0){
    stop("No data returned")
  }
  
  # Turn the list of data frames into one data frame
  results_dataonly <- dplyr::bind_rows(data_list)
  
  # Replace "" with NA
  results_dataonly[results_dataonly == ""] <- NA
  results_dataonly[results_dataonly == "NA"] <- NA
  
  # Enforce numeric type
  results_dataonly <- suppressWarnings(
    dplyr::mutate_if(results_dataonly, names(results_dataonly) %in% c(
      "Representative low", 
      "Representative high",
      "Range low", 
      "Range high", 
      "Average", 
      "Production low", 
      "Production RV", 
      "Production high",
      "Foliar cover low", 
      "Foliar cover high",
      "Canopy cover low",
      "Canopy cover high",
      "Canopy bottom height",
      "Canopy top height",
      "Cover low", 
      "Cover high",
      "Top depth", 
      "Bottom depth",
      "Canopy bottom height", 
      "Canopy top height", 
      "Tree diameter low", 
      "Tree diameter high", 
      "Tree basal area low", 
      "Tree basal area high"
    ),
    as.numeric))
  
  ## Filter data by ecological site (queries can only be done on ecosites)
  if(is.null(keys)){
    results_dataonly <- results_dataonly
  } else {
    results_dataonly <- subset(results_dataonly, `Ecological site ID` %in% results_ecosites$`Ecological site ID`)
  }
  
  # Tall output is ready
  if(tall){
    out <- results_dataonly
    
  } else {
    # Pivot data if tall is FALSE
    if(data_type %in% c("landforms", "ecosites", "parent material", "texture", "state narratives", "transition narratives", "mlra")){ # No pivot needed
      results_pivot <- results_dataonly 
      if(verbose){
        message("No pivot necessary for this data_type. Tall and wide output are identical.")
      }
    } else if(data_type %in% c("climate")){
      # Measurement unit is often left blank
      results_dataonly[results_dataonly$`Measurement unit` == "" | 
                         is.na(results_dataonly$`Measurement unit`) | 
                         is.null(results_dataonly$`Measurement unit`), 
                       "Measurement unit"] <- "unknown unit"
      
      results_pivot <- tidyr::pivot_wider(results_dataonly, 
                                          id_cols = c("MLRA", "Ecological site ID", "Ecological site legacy ID"),
                                          names_from = c("Property", "Measurement unit"), 
                                          values_from = c("Representative low", "Representative high", "Range low", "Range high", "Average"))
      
    } else if(data_type %in% c("physiography interval", "soil interval")){
      results_dataonly[results_dataonly$`Measurement unit` == "" | 
                         is.na(results_dataonly$`Measurement unit`) | 
                         is.null(results_dataonly$`Measurement unit`),
                       "Measurement unit"] <- "unknown unit"
      
      results_pivot <- tidyr::pivot_wider(results_dataonly,
                                          id_cols = c("MLRA", "Ecological site ID", "Ecological site legacy ID"),
                                          names_from = c("Property", "Measurement unit"),
                                          values_from = c("Representative low", "Representative high", "Range low", "Range high"))
      
    } else if(data_type %in% c("physiography ordinal", "soil ordinal")){
      results_pivot <- tidyr::pivot_wider(results_dataonly,
                                          id_cols = c("MLRA", "Ecological site ID", "Ecological site legacy ID"),
                                          names_from = c("Property"),
                                          values_from = c("Representative low", "Representative high", "Range low", "Range high"))
      
    } else if(data_type %in% c("physiography nominal", "soil nominal")){
      results_pivot <- tidyr::pivot_wider(results_dataonly,
                                          id_cols = c("MLRA", "Ecological site ID", "Ecological site legacy ID"),
                                          names_from = c("Property"),
                                          values_from = c("Property value"))
      
    } else if(data_type %in% c("annual production")){
      results_pivot <- tidyr::pivot_wider(results_dataonly,
                                          id_cols = c("MLRA", "Ecological site ID", "Ecological site legacy ID", "Land use", "Ecosystem state", "Plant community"),
                                          names_from = c("Plant type"),
                                          values_from = c("Production low", "Production RV", "Production high"))
      
    } else if(data_type %in% c("rangeland")){
      results_dataonly_trimduplicates <- unique(results_dataonly[,c(
        "MLRA", "Ecological site ID", "Ecological site legacy ID", "Land use", 
        "Ecosystem state", "Plant community", "Custom group number", 
        "Plant symbol", "Production low", "Production high", "Foliar cover low", 
        "Foliar cover high")
      ])
      
      results_pivot <- tidyr::pivot_wider(unique(results_dataonly_trimduplicates),
                                          id_cols = c("MLRA", "Ecological site ID", "Ecological site legacy ID", "Land use", "Ecosystem state", "Plant community", "Custom group number"),
                                          names_from = c("Plant symbol"),
                                          values_from = c("Production low", "Production high", "Foliar cover low", "Foliar cover high"))
      
    } else if(data_type %in% c("understory")){
      results_dataonly_trimduplicates <- unique(results_dataonly[,c(
        "MLRA", "Ecological site ID", "Ecological site legacy ID", "Land use", 
        "Ecosystem state", "Plant community",  
        "Plant symbol", "Canopy cover low", "Canopy cover high", "Canopy bottom height", 
        "Canopy top height")
      ])
      
      results_pivot <- tidyr::pivot_wider(unique(results_dataonly_trimduplicates),
                                          id_cols = c("MLRA", "Ecological site ID", "Ecological site legacy ID", "Land use", "Ecosystem state", "Plant community"),
                                          names_from = c("Plant symbol"),
                                          values_from = c("Canopy cover low", "Canopy cover high", "Canopy bottom height", "Canopy top height"))
      
      
    } else if(data_type %in% c("overstory")){
      results_dataonly_trimduplicates <- unique(results_dataonly[,c(
        "MLRA", "Ecological site ID", "Ecological site legacy ID", "Land use", 
        "Ecosystem state", "Plant community",  
        "Plant symbol", "Canopy cover low", "Canopy cover high", "Canopy bottom height", 
        "Canopy top height", "Tree diameter low", "Tree diameter high", 
        "Tree basal area low", "Tree basal area high")
      ])
      
      results_pivot <- tidyr::pivot_wider(unique(results_dataonly_trimduplicates),
                                          id_cols = c("MLRA", "Ecological site ID", "Ecological site legacy ID", "Land use", "Ecosystem state", "Plant community"),
                                          names_from = c("Plant symbol"),
                                          values_from = c("Canopy cover low", "Canopy cover high", "Canopy bottom height", "Canopy top height", "Tree diameter low", "Tree diameter high", "Tree basal area low", "Tree basal area high"))
      
    } else if(data_type %in% c("surface cover")){
      results_pivot <- tidyr::pivot_wider(unique(results_dataonly),
                                          id_cols = c("MLRA", "Ecological site ID", "Ecological site legacy ID", "Land use", "Ecosystem state", "Plant community"),
                                          names_from = c("Cover type"),
                                          values_from = c("Cover low", "Cover high"))
      
    } else if(data_type %in% c("soil profile")){
      results_dataonly[results_dataonly$`Measurement unit` == "" | 
                         is.na(results_dataonly$`Measurement unit`) | 
                         is.null(results_dataonly$`Measurement unit`),
                       "Measurement unit"] <- "unknown unit"
      
      results_pivot <- tidyr::pivot_wider(unique(results_dataonly),
                                          id_cols = c("MLRA", "Ecological site ID", "Ecological site legacy ID"),
                                          names_from = c("Property", "Measurement unit"),
                                          values_from = c("Top depth", "Bottom depth", "Representative low", "Representative high", "Range low", "Range high"))
      
    }
    
    out <- results_pivot
  }
  
  # Join filter table onto results
  if(!is.null(key_type)){
    if(key_table != current_table){
      out <- dplyr::left_join(unique(out), unique(filtervar_table), by = "Ecological site ID")
    }
  }
  
  return(out)
}

#' Fetch list of MLRA codes and names
#' @rdname fetch_edit
#' @export fetch_mlra_codes
fetch_mlra_codes <- function(
    verbose = FALSE
){
  # This is a very simple function. But it makes life easier, because this 
  # particular code is not intuitive.
  fetch_edit(mlra = NULL, 
             data_type = "mlra", 
             verbose = verbose)
}

#' EDIT API query function
#' @description EDIT API query function
#' @param query Query to run
#' @param timeout Inherited from fetch_edit
#' @param user_agent Inherited from fetch_edit
#' @param delay Inherited from fetch_edit
#' @param verbose Inherited from fetch_edit
#' @param path_unparsable_data Inherited from fetch_edit

#' @noRd
edit_query <- function(query, timeout, user_agent, delay, verbose, path_unparsable_data){
  if (verbose) {
    message("Attempting to query EDIT with:")
    message(query)
  }
  
  # Full query response
  response <- httr::GET(query,
                        config = list(httr::timeout(timeout),
                                      httr::user_agent(user_agent)))
  
  # What if there's an error????
  if (httr::http_error(response)) {
    stop(paste0("Query failed with status ",
                response$status_code))
  }
  
  # Grab only the data portion
  response_content <- response[["content"]]
  
  # Convert from raw to character
  content_character <- rawToChar(response_content)
  
  # To avoid flooding the API server with requests,
  # we'll put in a delay here.
  # This gets the current time then spins its wheels,
  # checking repeatedly to see if enough time has
  # elapsed, at which point it moves on
  start_time <- microbenchmark::get_nanotime()
  repeat {
    current_time <- microbenchmark::get_nanotime()
    elapsed_time <- current_time - start_time
    if (elapsed_time > delay) {
      break
    }
  }
  
  # Unnecessary special characters cause problems, so get rid of them
  content_character <- gsub("\r", " ", content_character)
  
  # Get headers and count them
  headers  <- strsplit(strsplit(content_character, "\n")[[1]][3], "\t")[[1]]
  headers <- gsub("\\\"", "", headers)
  nheaders  <- length(headers)
  
  ## Sometimes there are tabs in the narrative data. Have to make a vector delimited by new line + start of an mlra code,
  ## then count the number of columns between each new line delimiter, and identify the bad rows
  
  # Because we split by detecting new line and start of mlra, need to retain the split
  content_split <- strsplit(content_character, "(?<=.)(?=\n\\d{3})", perl = T)[[1]]
  
  # If this is true, there is no data present. Exit the apply in order to not create a dataframe with a blank row
  if(length(content_split) ==  1){ 
    warning(paste("No data returned for query", query))
    return()
  }
  
  # First row contains metadata
  content_split <- content_split[2:length(content_split)]
  
  # Remove new line character (which is retained because of the splitting method)
  content_split <- gsub("\n", "", content_split)
  
  # Clean up quotes
  content_split <- gsub("\\\"", "", content_split)
  
  # Split into rows with the right number of tabs and those without
  content_goodrows <- 
    content_split[sapply(sapply(content_split, 
                                strsplit, 
                                split = "(?<=.)(?=\t)", 
                                perl = T), 
                         length) == nheaders]
  content_badrows <- 
    content_split[sapply(sapply(content_split, 
                                strsplit, 
                                split = "(?<=.)(?=\t)", 
                                perl = T), 
                         length) != nheaders]
  
  # # Process the bad rows and write to a text file
  if(length(content_badrows) > 0){
    ecosites_badrows <- 
      sapply(1:length(strsplit(content_badrows, "\t")), 
             function(n) {
               strsplit(content_badrows, "\t")[[n]][[2]]
             })
    
    ecosites_badrows <- 
      unique(ecosites_badrows[ecosites_badrows != ""])
    
    warning(paste0("Tabs present in data from following ecosites, making data from those ecosites unparsable. \n"), 
            paste(paste(ecosites_badrows, collapse = ", ")), "\n",
            "These data will be excluded from function output. If path_unparsable_data was provided, function will save these data to a text file.")
    
    # Have to get data_type back, out of the query
    qsplit <- strsplit(strsplit(query, "\\/")[[1]], "\\.")
    data_type <- qsplit[[length(qsplit)]][[1]]
    
    if(!is.null(path_unparsable_data)){
      outname_unparsable_data <- paste0("unparsable_data_", data_type, "_", gsub(":", "-", Sys.time()), ".txt")
      outname_badrows <- 
        file.path(path_unparsable_data, 
                  outname_unparsable_data)
      
      write.table(content_badrows, 
                  outname_badrows, 
                  row.names = FALSE, 
                  col.names = FALSE,
                  quote = FALSE)
      if(verbose){
        message(paste("Saving file", outname_badrows))
      } 
    } else {
      message("path_unparsable_data not provided, unparsable data will not be saved.")
    }
  }
  
<<<<<<< HEAD
  # Drop ecological sites that could not be reached, or those with no data
  data_list_trim <- data_list_allvars[!grepl("failed with status", data_list_allvars)]
  
  # Remove sites with no id or mlra attached, they are orphan data
  data_list_dropna <- list()
  
  for(i in 1:length(data_list_trim)){
    if(!all(is.na(data_list_trim[[i]]$id))){
      data_list_dropna[[1+length(data_list_dropna)]] <- data_list_trim[i][[1]]
    }
  }
  
  # If there aren't data, let the user know
  if (length(data_list_dropna) < 1) {
    warning("No data retrieved. Confirm that your keys and key_type are correct.")
    return(NULL)
  }

  # Combine all the results of the queries
  results_dataonly <- dplyr::bind_rows(data_list_dropna)
  
  # Clear the row names
  row.names(results_dataonly) <- NULL
=======
  # Now that we're rid of the rows with tabs in the data, split by tabs
  content_splitfinal <- unlist(strsplit(content_goodrows, 
                                        split = "(?<=.)(?=\t)", 
                                        perl = T))
>>>>>>> 1a3e69e3
  
  # Remove tabs (which are retained by the above)
  content_splitfinal <- gsub("\t", "", content_splitfinal)
  
  # Convert string into a data frame
  content_df <- as.data.frame(matrix(content_splitfinal, 
                                     ncol = nheaders, 
                                     byrow = T))
  colnames(content_df) <- headers
  
  return(content_df)
}<|MERGE_RESOLUTION|>--- conflicted
+++ resolved
@@ -696,36 +696,10 @@
     }
   }
   
-<<<<<<< HEAD
-  # Drop ecological sites that could not be reached, or those with no data
-  data_list_trim <- data_list_allvars[!grepl("failed with status", data_list_allvars)]
-  
-  # Remove sites with no id or mlra attached, they are orphan data
-  data_list_dropna <- list()
-  
-  for(i in 1:length(data_list_trim)){
-    if(!all(is.na(data_list_trim[[i]]$id))){
-      data_list_dropna[[1+length(data_list_dropna)]] <- data_list_trim[i][[1]]
-    }
-  }
-  
-  # If there aren't data, let the user know
-  if (length(data_list_dropna) < 1) {
-    warning("No data retrieved. Confirm that your keys and key_type are correct.")
-    return(NULL)
-  }
-
-  # Combine all the results of the queries
-  results_dataonly <- dplyr::bind_rows(data_list_dropna)
-  
-  # Clear the row names
-  row.names(results_dataonly) <- NULL
-=======
   # Now that we're rid of the rows with tabs in the data, split by tabs
   content_splitfinal <- unlist(strsplit(content_goodrows, 
                                         split = "(?<=.)(?=\t)", 
                                         perl = T))
->>>>>>> 1a3e69e3
   
   # Remove tabs (which are retained by the above)
   content_splitfinal <- gsub("\t", "", content_splitfinal)
