#' Fetch ecological sites for a specified MLRA, or all ecological sites if no MLRA is provided
#' @rdname fetch_edit
#' @export fetch_edit_ecosites
fetch_edit_ecosites <- function(mlra = NULL, 
                                keys = NULL, 
                                key_type = NULL, 
                                return_only_id = F, 
                                key_chunk_size = 100, 
                                timeout = 60, 
                                verbose = F){
  user_agent <- "http://github.com/Landscape-Data-Commons/trex"
  
  # Check input classes
  # There are a limited range of queriable parameters
  valid_key_types <- c("precipitation", 
                       "frostFreeDays", 
                       "elevation", 
                       "slope", 
                       "landform", 
                       "parentMaterialOrigin", 
                       "parentMaterialKind", 
                       "surfaceTexture")
  
  # Check user input
  if (!is.null(key_type)) { 
    if(!key_type %in% valid_key_types)
      stop(paste0("key_type must be one of the following character strings: ",
                  paste(valid_key_types,
                        collapse = ", "),
                  "."))  
  }
  
  if (!(class(keys) %in% c("character", "NULL"))) {
    stop("keys must be a character string or vector of character strings or NULL.")
  }
  
  if (!(class(mlra) %in% c("character", "NULL"))) {
    stop("key_type must be a character string or NULL.")
  }
  
  if (!is.null(keys) & is.null(key_type)) {
    stop("Must provide key_type when providing keys")
  }
  
  # EDIT structure varies if mlra is specified or not
  if(is.null(mlra)){
    base_url <- paste0("https://edit.jornada.nmsu.edu/services/downloads/esd/class-list.json")
  } else {
    base_url <- paste0("https://edit.jornada.nmsu.edu/services/downloads/esd/", mlra, "/class-list.json")
  }
  
  # If there are no keys, grab the whole table
  if (is.null(keys)) {
    if (!is.null(key_type)) {
      warning("No keys provided, ignoring key_type.")
    }
    queries <- base_url
    
  } else {
    # Change spaces in keys to %20
    keys <- gsub(" ", "%20", keys)
    
    # If there are keys, chunk them then build queries
    if (verbose) {
      message("Grouping keys into chunks for queries.")
    }
    keys_vector <- unlist(lapply(X = keys,
                                 FUN = function(X) {
                                   trimws(unlist(stringr::str_split(string = X,
                                                                    pattern = ",")))
                                 }))
    
    key_chunk_count <- ceiling(length(keys_vector) / key_chunk_size)
    
    keys_chunks <- sapply(X = 1:key_chunk_count,
                          keys_vector = keys_vector,
                          key_chunk_size = key_chunk_size,
                          key_count = length(keys_vector),
                          FUN = function(X, keys_vector, key_chunk_size, key_count) {
                            min_index <- max(c(1, (X - 1) * key_chunk_size + 1))
                            max_index <- min(c(key_count, X * key_chunk_size))
                            indices <- min_index:max_index
                            paste(keys_vector[indices],
                                  collapse = ",")
                          })
    
    if (verbose) {
      message("Building queries.")
    }
    
    queries <- paste0(base_url,
                      "?",
                      key_type,
                      "=",
                      keys_chunks)
  }
  
  data_list <- lapply(X = queries,
                      timeout = timeout,
                      user_agent = user_agent,
                      FUN = function(X, timeout, user_agent){
                        if (verbose) {
                          message("Attempting to query EDIT with:")
                          message(X)
                        }
                        
                        # Full query response
                        response <- httr::GET(X,
                                              config = list(httr::timeout(timeout),
                                                            httr::user_agent(user_agent)))
                        
                        # What if there's an error????
                        if (httr::http_error(response)) {
                          stop(paste0("Query failed with status ",
                                      response$status_code))
                        }
                        
                        # Grab only the data portion
                        response_content <- response[["content"]]
                        # Convert from raw to character
                        content_character <- rawToChar(response_content)
                        # Convert from character to data frame
                        content_df <- jsonlite::fromJSON(content_character)
                        
                        content_df[["ecoclasses"]]
                      })
  
  # Combine all the results of the queries
  results_dataonly <- do.call(rbind, data_list)
  
  # If there aren't data, let the user know
  if (length(results_dataonly) < 1) {
    warning("No data retrieved. Confirm that your keys and key_type are correct.")
    return(NULL)
  }
  
  # return either entire table or only id's
  if(!return_only_id){
    out <- results_dataonly
  } else {
    out <- results_dataonly$id
  }
  
  return(out)
}

#' Fetch rangeland community composition tables
#' @rdname fetch_edit
#' @export fetch_edit_community
### TO DO : 
### Can you remove the need for the three sequence variables? 
#### Would need to be able to find the entire set of values. Where is that metadata? Could move into a fetch_edit function if so
### The only valid key_type here is measurementSystem. Change this to a single variable with two valid inputs (metric and usc)
### add the rest of the plant community data types
fetch_edit_community <- function(mlra,
                                 data_type,
                                 keys = NULL,
                                 key_type = NULL,
                                 query_ecosite = TRUE,
                                 ecosystem_state_sequence = 1,
                                 land_use_sequence = 1,
                                 community_sequence = 1,
                                 key_chunk_size = 100,
                                 timeout = 60,
                                 verbose = F){
  user_agent <- "http://github.com/Landscape-Data-Commons/trex"
  
  # Check data_type
  valid_tables <- data.frame(data_type = c("rangeland",
                                           "overstory",
                                           "understory"),
                             table_name = c("rangeland-plant-composition.json",
                                            "forest-overstory.json",
                                            "forest-understory.json"))
  
  if (!(data_type %in% valid_tables$data_type)) {
    stop(paste0("data_type must be one of the following character strings: ",
                paste(valid_tables$data_type,
                      collapse = ", "),
                "."))
  }
  
  current_table <- valid_tables[["table_name"]][valid_tables$data_type == data_type]
  
  
  # There are a limited range of queriable parameters
  if(!query_ecosite) {
    valid_key_types <- c("measurementSystem")
    
    # Check user input
    if (!is.null(key_type)) { 
      if(!key_type %in% valid_key_types)
        stop(paste0("key_type must be one of the following character strings: ",
                    paste(valid_key_types,
                          collapse = ", "),
                    "."))  
    }
  }
  
  # Check input classes
  if (!(class(keys) %in% c("character", "NULL"))) {
    stop("keys must be a character string or vector of character strings or NULL.")
  }
  
  if (!(class(mlra) %in% c("character", "NULL"))) {
    stop("key_type must be a character string or NULL.")
  }
  
  if (!is.null(keys) & is.null(key_type)) {
    stop("Must provide key_type when providing keys")
  }
  
  # EDIT structure varies if mlra is specified or not
  if(query_ecosite){
    ecosites <- fetch_edit_ecosites(mlra = mlra, keys = keys, key_type = key_type, return_only_id = TRUE,
                                    key_chunk_size = key_chunk_size, timeout = timeout, verbose = verbose)
  } else {
    ecosites <- fetch_edit_ecosites(mlra = mlra, keys = NULL, key_type = NULL, return_only_id = TRUE,
                                    key_chunk_size = key_chunk_size, timeout = timeout, verbose = verbose)
  }
  
  if(length(ecosites) ==  0) {
    stop(paste0("No ecosites retrived with ", key_type, " ", keys))
  }
  
  base_url <- paste0(paste0("https://edit.jornada.nmsu.edu/services/plant-community-tables/esd/", mlra), 
                     "/", ecosites, 
                     "/", land_use_sequence, 
                     "/", ecosystem_state_sequence, 
                     "/", community_sequence,
                     "/", current_table
  )
  
  # If querying the ecosite rather than the table, don't make keys_vector
  if (query_ecosite){
    queries <- base_url
  } else if(is.null(keys)) {
    # If there are no keys, grab the whole table
    if (!is.null(key_type)) {
      warning("No keys provided, ignoring key_type.")
    }
    queries <- base_url
    
  } else {
    # Change spaces in keys to %20
    keys <- gsub(" ", "%20", keys)
    
    # If there are keys, chunk them then build queries
    if (verbose) {
      message("Grouping keys into chunks for queries.")
    }
    keys_vector <- unlist(lapply(X = keys,
                                 FUN = function(X) {
                                   trimws(unlist(stringr::str_split(string = X,
                                                                    pattern = ",")))
                                 }))
    
    key_chunk_count <- ceiling(length(keys_vector) / key_chunk_size)
    
    keys_chunks <- sapply(X = 1:key_chunk_count,
                          keys_vector = keys_vector,
                          key_chunk_size = key_chunk_size,
                          key_count = length(keys_vector),
                          FUN = function(X, keys_vector, key_chunk_size, key_count) {
                            min_index <- max(c(1, (X - 1) * key_chunk_size + 1))
                            max_index <- min(c(key_count, X * key_chunk_size))
                            indices <- min_index:max_index
                            paste(keys_vector[indices],
                                  collapse = ",")
                          })
    
    if (verbose) {
      message("Building queries.")
    }
    
    queries <- paste0(base_url,
                      "?",
                      key_type,
                      "=",
                      keys_chunks)
  }
  
  data_list <- lapply(X = queries,
                      timeout = timeout,
                      user_agent = user_agent,
                      FUN = function(X, timeout, user_agent){
                        if (verbose) {
                          message("Attempting to query EDIT with:")
                          message(X)
                        }
                        
                        # Full query response
                        response <- httr::GET(X,
                                              config = list(httr::timeout(timeout),
                                                            httr::user_agent(user_agent)))
                        
                        # What if there's an error????
                        if (httr::http_error(response)) {
                          warning(paste0(X, " failed with status ",
                                         response$status_code))
                          
                        } else {
                          # Grab only the data portion
                          response_content <- response[["content"]]
                          # Convert from raw to character
                          content_character <- rawToChar(response_content)
                          # Convert from character to data frame
                          content_df <- jsonlite::fromJSON(content_character)
                          
                          return(content_df[[2]])
                        }
                      })
  
  names(data_list) <- ecosites
  
  # Drop ecological sites that could not be reached, or those with no data
  data_list_trim <- data_list[!grepl("failed with status", data_list) & 
                              !sapply(data_list, length) == 0]
  
  # If there aren't data, let the user know
  if (length(data_list_trim) < 1) {
    warning("No data retrieved. Confirm that your keys and key_type are correct.")
    return(NULL)
  }
  
  # Attach ecosite to the tables before flattening them
  for (i in 1:length(data_list_trim)){
    data_list_trim[[i]]$id <- names(data_list_trim)[i]
  }
  
  # Combine all the results of the queries
  results_dataonly <- do.call(rbind, data_list_trim)
  
  # Clear the row names
  row.names(results_dataonly) <- NULL
 
  return(unique(results_dataonly))
}

#' Fetch EDIT descriptions 
#' @rdname fetch_edit
#' @export fetch_edit_description
fetch_edit_description <- function(mlra,
                                   data_type,
                                   keys = NULL,
                                   key_type = NULL,
                                   query_ecosite = TRUE,
                                   key_chunk_size = 100,
                                   timeout = 60,
                                   verbose = F){
  user_agent <- "http://github.com/Landscape-Data-Commons/trex"
  
  # Check data_type
  valid_tables <- data.frame(data_type = c("all",
                                           "climate",
                                           "ecodynamics",
                                           "general",
                                           "interpretations",
                                           "physiography",
                                           "reference",
                                           "soil",
                                           "supporting",
                                           "water"),
                             table_name = c("all",
                                            "climatic-features",
                                            "ecological-dynamics",
                                            "general-information",
                                            "interpretations",
                                            "physiographic-features",
                                            "reference-sheet",
                                            "soil-features",
                                            "supporting-information",
                                            "water-features"
                             ))
  
  if (!(data_type %in% valid_tables$data_type)) {
    stop(paste0("data_type must be one of the following character strings: ",
                paste(valid_tables$data_type,
                      collapse = ", "),
                "."))
  }
  
  current_table <- valid_tables[["table_name"]][valid_tables$data_type == data_type]
  
  
  # Check input classes
  # There are a limited range of queriable parameters
  if(!query_ecosite) {
    valid_key_types <- c("measurementSystem")
    
    # Check user input
    if (!is.null(key_type)) { 
      if(!key_type %in% valid_key_types)
        stop(paste0("key_type must be one of the following character strings: ",
                    paste(valid_key_types,
                          collapse = ", "),
                    "."))  
    }
  }
  
  if (!(class(keys) %in% c("character", "NULL"))) {
    stop("keys must be a character string or vector of character strings or NULL.")
  }
  
  if (!(class(mlra) %in% c("character", "NULL"))) {
    stop("key_type must be a character string or NULL.")
  }
  
  if (!is.null(keys) & is.null(key_type)) {
    stop("Must provide key_type when providing keys")
  }
  
  # Pass key and key_type to fetch_edit_ecosites if specified
  if(query_ecosite){
    ecosites <- fetch_edit_ecosites(mlra = mlra, keys = keys, key_type = key_type, return_only_id = TRUE,
                                    key_chunk_size = key_chunk_size, timeout = timeout, verbose = verbose)
  } else {
    ecosites <- fetch_edit_ecosites(mlra = mlra, keys = NULL, key_type = NULL, return_only_id = TRUE,
                                    key_chunk_size = key_chunk_size, timeout = timeout, verbose = verbose)
  }
  
  if(length(ecosites) ==  0) {
    stop(paste0("No ecosites retrived with ", key_type, " ", keys))
  }
  
  if(current_table == "all"){
    base_url <- paste0(paste0("https://edit.jornada.nmsu.edu/services/descriptions/esd/", mlra), 
                       "/", ecosites,
                       ".json")  
  } else {
    base_url <- paste0(paste0("https://edit.jornada.nmsu.edu/services/descriptions/esd/", mlra), 
                       "/", ecosites, 
                       "/", current_table,
                       ".json")
  }
  
  # If querying the ecosite rather than the table, don't make keys_vector
  if (query_ecosite){
    queries <- base_url
  } else if(is.null(keys)) {
    # If there are no keys, grab the whole table
    if (!is.null(key_type)) {
      warning("No keys provided, ignoring key_type.")
    }
    queries <- base_url
    
  } else {
    # Change spaces in keys to %20
    keys <- gsub(" ", "%20", keys)
    
    # If there are keys, chunk them then build queries
    if (verbose) {
      message("Grouping keys into chunks for queries.")
    }
    keys_vector <- unlist(lapply(X = keys,
                                 FUN = function(X) {
                                   trimws(unlist(stringr::str_split(string = X,
                                                                    pattern = ",")))
                                 }))
    
    key_chunk_count <- ceiling(length(keys_vector) / key_chunk_size)
    
    keys_chunks <- sapply(X = 1:key_chunk_count,
                          keys_vector = keys_vector,
                          key_chunk_size = key_chunk_size,
                          key_count = length(keys_vector),
                          FUN = function(X, keys_vector, key_chunk_size, key_count) {
                            min_index <- max(c(1, (X - 1) * key_chunk_size + 1))
                            max_index <- min(c(key_count, X * key_chunk_size))
                            indices <- min_index:max_index
                            paste(keys_vector[indices],
                                  collapse = ",")
                          })
    
    if (verbose) {
      message("Building queries.")
    }
    
    queries <- paste0(base_url,
                      "?",
                      key_type,
                      "=",
                      keys_chunks)
  }
  
  data_list <- lapply(X = queries,
                      timeout = timeout,
                      user_agent = user_agent,
                      FUN = function(X, timeout, user_agent){
                        if (verbose) {
                          message("Attempting to query EDIT with:")
                          message(X)
                        }
                        
                        # Full query response
                        response <- httr::GET(X,
                                              config = list(httr::timeout(timeout),
                                                            httr::user_agent(user_agent)))
                        
                        # What if there's an error????
                        if (httr::http_error(response)) {
                          warning(paste0(X, " failed with status ",
                                         response$status_code))
                          
                        } else {
                          # Grab only the data portion
                          response_content <- response[["content"]]
                          # Convert from raw to character
                          content_character <- rawToChar(response_content)
                          # Convert from character to data frame
                          content_df <- jsonlite::fromJSON(content_character)
                          
                          return(content_df[[2]])
                        }
                      })
  
  names(data_list) <- ecosites
  
  data_list <- data_list[!grepl("failed with status", data_list)]
  
  # If there aren't data, let the user know
  if (length(data_list) < 1) {
    warning("No data retrieved. Confirm that your keys and key_type are correct.")
    return(NULL)
  }
  
  # Process data to return data frames with ecosite as row

<<<<<<< HEAD
#'  Fetch edit full descriptions
#' @rdname fetch_edit
#' @export fetch_edit_full_descriptions
=======
  if(current_table == "all"){
    return(data_list)
  } else {
    
    data_list_reshape <- sapply(data_list, function(e){
      d <- as.data.frame(t((unlist(e))))
      return(d)
    })

    # Attach ecosite to the tables before flattening them
    for (i in 1:length(data_list_reshape)){
      data_list_reshape[[i]]$id <- names(data_list_reshape)[i]
    }
    
    # Combine all the results of the queries
    # TO DO : This in base R
    results_dataonly <- do.call(dplyr::bind_rows, data_list_reshape)
    
    return(results_dataonly)
  }
}

#  Fetch edit full descriptions ### DEPRECATED
# @rdname fetch_edit
# @export fetch_edit_full_descriptions
>>>>>>> 9570e382
#### TO DO : move this into a fetch_edit_class
### add class checks for keys and keys type
# fetch_edit_full_descriptions <- function(
#     mlra,
#     keys = NULL,
#     key_type = NULL,
#     nested_list = T,
#     timeout = 60,
#     verbose = FALSE) {
#   user_agent <- "http://github.com/Landscape-Data-Commons/trex"
#   base_url <- "https://edit.jornada.nmsu.edu/services/descriptions/esd/"
#   
#   ## only allowing search by mlra at the moment  
#   if (!(class(mlra) %in% c("character"))) {
#     stop("mlra must be a character string or vector of character strings.")
#   }
#   
#   # iterate through MLRAs
#   full_data_list_all_mlra <- lapply(mlra, function(m){
#     
#     # fetch all ecosites for that mlra
#     ecoclass <- fetch_edit_ecosites(mlra = m, return_only_id = T)
#     
#     # build queries based on ecosite and mlra
#     queries <- paste0(base_url, m, "/", ecoclass, ".json")
#     
#     # Make a list of all the data frames for the ecoclasses IDs
#     full_data_list <- sapply(queries, function(ql){
#       lapply(ql, function(q) {
#         if(verbose){
#           message("Attempting to query EDIT with:")
#           message(q)
#         }
#         jsonlite::fromJSON(q)
#       })
#     })
#     
#     # name the list of data iterated through ecoclass
#     names(full_data_list) <- ecoclass
#     return(full_data_list)
#   })
#   
#   # name the list of data iterated through mlra
#   names(full_data_list_all_mlra) <- mlra
#   
#   # If nested_list == F, then concatenate each list element to bring it to a single list
#   if(!nested_list & length(mlra) > 1){
#     data_list_nonest <- full_data_list_all_mlra[[1]]
#     for(i in 2:length(full_data_list_all_mlra)){
#       data_list_nonest <- c(data_list_nonest, full_data_list_all_mlra[[i]])
#     }
#     
#     out <- data_list_nonest
#   } else {
#     out <- full_data_list_all_mlra
#   }
#   
#   return(out)
# }
# <|MERGE_RESOLUTION|>--- conflicted
+++ resolved
@@ -526,11 +526,6 @@
   
   # Process data to return data frames with ecosite as row
 
-<<<<<<< HEAD
-#'  Fetch edit full descriptions
-#' @rdname fetch_edit
-#' @export fetch_edit_full_descriptions
-=======
   if(current_table == "all"){
     return(data_list)
   } else {
@@ -556,7 +551,6 @@
 #  Fetch edit full descriptions ### DEPRECATED
 # @rdname fetch_edit
 # @export fetch_edit_full_descriptions
->>>>>>> 9570e382
 #### TO DO : move this into a fetch_edit_class
 ### add class checks for keys and keys type
 # fetch_edit_full_descriptions <- function(
